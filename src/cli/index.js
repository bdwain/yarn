/* @flow */

import {ConsoleReporter, JSONReporter} from '../reporters/index.js';
import {sortAlpha} from '../util/misc.js';
import {registries, registryNames} from '../registries/index.js';
import * as commands from './commands/index.js';
import * as constants from '../constants.js';
import * as network from '../util/network.js';
import {MessageError} from '../errors.js';
import aliases from './aliases.js';
import Config from '../config.js';

const camelCase = require('camelcase');
const chalk = require('chalk');
const commander = require('commander');
const fs = require('fs');
const invariant = require('invariant');
const lockfile = require('proper-lockfile');
const loudRejection = require('loud-rejection');
const net = require('net');
const onDeath = require('death');
const path = require('path');
const pkg = require('../../package.json');

loudRejection();

//
const startArgs = process.argv.slice(0, 2);
let args = process.argv.slice(2);

// ignore all arguments after a --
let endArgs = [];
for (let i = 0; i < args.length; i++) {
  const arg = args[i];
  if (arg === '--') {
    endArgs = args.slice(i + 1);
    args = args.slice(0, i);
  }
}

// set global options
commander.version(pkg.version);
commander.usage('[command] [flags]');
commander.option('--offline', 'trigger an error if any required dependencies are not available in local cache');
commander.option('--prefer-offline', 'use network only if dependencies are not available in local cache');
commander.option('--strict-semver');
commander.option('--json', '');
commander.option('--ignore-scripts', "don't run lifecycle scripts");
commander.option('--har', 'save HAR output of network traffic');
commander.option('--ignore-platform', 'ignore platform checks');
commander.option('--ignore-engines', 'ignore engines check');
commander.option('--ignore-optional', '');
commander.option('--force', 'ignore all caches');
commander.option('--flat', 'only allow one version of a package');
commander.option('--prod, --production', '');
commander.option('--no-lockfile', "don't read or generate a lockfile");
commander.option('--pure-lockfile', "don't generate a lockfile");
commander.option('--global-folder <path>', '');
commander.option(
  '--modules-folder <path>',
  'rather than installing modules into the node_modules folder relative to the cwd, output them here',
);
commander.option(
  '--cache-folder <path>',
  'specify a custom folder to store the yarn cache',
);
commander.option(
  '--mutex <type>[:specifier]',
  'use a mutex to ensure only one yarn instance is executing',
);
commander.option(
  '--no-emoji',
  'disable emoji in output',
);
commander.option('--proxy <host>', '');
commander.option('--https-proxy <host>', '');
commander.option(
  '--no-progress',
  'disable progress bar',
);

// get command name
let commandName: string = args.shift() || '';
let command;

//
const hyphenate = (string) => string.replace(/[A-Z]/g, (match) => ('-' + match.charAt(0).toLowerCase()));
const getDocsLink = (name) => `https://yarnpkg.com/en/docs/cli/${name || ''}`;
const getDocsInfo = (name) => 'Visit ' + chalk.bold(getDocsLink(name)) + ' for documentation about this command.';

//
if (commandName === 'help' || commandName === '--help' || commandName === '-h') {
  commandName = 'help';
  if (args.length) {
    const helpCommand = hyphenate(args[0]);
    if (commands[helpCommand]) {
      commander.on('--help', () => console.log('  ' + getDocsInfo(helpCommand) + '\n'));
    }
  } else {
    commander.on('--help', () => {
      console.log('  Commands:\n');
      for (const name of Object.keys(commands).sort(sortAlpha)) {
        if (commands[name].useless) {
          continue;
        }

        console.log(`    - ${hyphenate(name)}`);
      }
      console.log('\n  Run `' + chalk.bold('yarn help COMMAND') + '` for more information on specific commands.');
      console.log('  Visit ' + chalk.bold(getDocsLink()) + ' to learn more about Yarn.\n');
    });
  }
}

// if no args or command name looks like a flag then default to `install`
if (!commandName || commandName[0] === '-') {
  if (commandName) {
    args.unshift(commandName);
  }
  commandName = 'install';
}

// aliases: i -> install
if (commandName && typeof aliases[commandName] === 'string') {
  const alias = aliases[commandName];
  command = {
    run(config: Config, reporter: ConsoleReporter | JSONReporter): Promise<void> {
      throw new MessageError(`Did you mean \`yarn ${alias}\`?`);
    },
  };
}

//
if (commandName === 'help' && args.length) {
  commandName = camelCase(args.shift());
  args.push('--help');
}

//
invariant(commandName, 'Missing command name');
command = command || commands[camelCase(commandName)];

//
if (command && typeof command.setFlags === 'function') {
  command.setFlags(commander);
}

if (commandName === 'help' || args.indexOf('--help') >= 0 || args.indexOf('-h') >= 0) {
  const examples: Array<string> = (command && command.examples) || [];
  if (examples.length) {
    commander.on('--help', () => {
      console.log('  Examples:\n');
      for (const example of examples) {
        console.log(`    $ yarn ${example}`);
      }
      console.log();
    });
  }

  commander.parse(startArgs.concat(args));
  commander.help();
  process.exit(1);
}

//
if (!command) {
  args.unshift(commandName);
  command = commands.run;
}
invariant(command, 'missing command');

// parse flags
commander.parse(startArgs.concat(args));
commander.args = commander.args.concat(endArgs);

//
let Reporter = ConsoleReporter;
if (commander.json) {
  Reporter = JSONReporter;
}
const reporter = new Reporter({
  emoji: commander.emoji && process.stdout.isTTY && process.platform === 'darwin',
  noProgress: commander.noProgress,
});
reporter.initPeakMemoryCounter();

//
const config = new Config(reporter);

// print header
let outputWrapper = true;
if (typeof command.hasWrapper === 'function') {
  outputWrapper = command.hasWrapper(commander, commander.args);
}
if (outputWrapper) {
  reporter.header(commandName, pkg);
}

if (command.noArguments && commander.args.length) {
  reporter.error(reporter.lang('noArguments'));
  reporter.info(getDocsInfo(commandName));
  process.exit(1);
}

//
if (commander.yes) {
  reporter.warn(reporter.lang('yesWarning'));
}

//
if (!commander.offline && network.isOffline()) {
  reporter.warn(reporter.lang('networkWarning'));
}

//
if (command.requireLockfile && !fs.existsSync(path.join(config.cwd, constants.LOCKFILE_FILENAME))) {
  reporter.error(reporter.lang('noRequiredLockfile'));
  process.exit(1);
}

//
const run = (): Promise<void> => {
  invariant(command, 'missing command');
  return command.run(config, reporter, commander, commander.args).then(() => {
    reporter.close();
    if (outputWrapper) {
      reporter.footer(false);
    }
  });
};

//
const runEventuallyWithFile = (mutexFilename: ?string, isFirstTime?: boolean): Promise<void> => {
  return new Promise((ok) => {
    const lockFilename = mutexFilename || path.join(config.cwd, constants.SINGLE_INSTANCE_FILENAME);
    lockfile.lock(lockFilename, {realpath: false}, (err: mixed, release: () => void) => {
      if (err) {
        if (isFirstTime) {
          reporter.warn(reporter.lang('waitingInstance'));
        }
        setTimeout(() => {
          ok(runEventuallyWithFile());
        }, 200); // do not starve the CPU
      } else {
        onDeath(() => {
          process.exit(1);
        });
        ok(run().then(release));
      }
    });
  });
};

//
const runEventuallyWithNetwork = (mutexPort: ?string): Promise<void> => {
  return new Promise((ok) => {
    const connectionOptions = {
      port: +mutexPort || constants.SINGLE_INSTANCE_PORT,
    };

    const clients = [];
    const server = net.createServer((client: net$Socket) => {
      clients.push(client);
    });

    server.on('error', () => {
      // another yarnn instance exists, let's connect to it to know when it dies.
      reporter.warn(reporter.lang('waitingInstance'));
      const socket = net.createConnection(connectionOptions);

      socket
        .on('data', () => {
          // the server has informed us he's going to die soon™.
          socket.unref(); // let it die
          process.nextTick(() => {
            ok(runEventuallyWithNetwork());
          });
        })
        .on('error', () => {
          // No server to listen to ? :O let's retry to become the next server then.
          process.nextTick(() => {
            ok(runEventuallyWithNetwork());
          });
        });
    });

    const onServerEnd = (): Promise<void> => {
      clients.forEach((client) => {
        client.write('closing. kthanx, bye.');
      });
      server.close();
      return Promise.resolve();
    };

    // open the server and continue only if succeed.
    server.listen(connectionOptions, () => {
      // ensure the server gets closed properly on SIGNALS.
      onDeath(onServerEnd);

      ok(run().then(onServerEnd));
    });
  });
};

function onUnexpectedError(err: Error) {
  function indent(str: string): string {
    return '\n  ' + str.trim().split('\n').join('\n  ');
  }

  const log = [];
  log.push(`Arguments: ${indent(process.argv.join(' '))}`);
  log.push(`PATH: ${indent(process.env.PATH || 'undefined')}`);
  log.push(`Yarn version: ${indent(pkg.version)}`);
  log.push(`Node version: ${indent(process.versions.node)}`);
  log.push(`Platform: ${indent(process.platform + ' ' + process.arch)}`);

  // add manifests
  for (const registryName of registryNames) {
    const possibleLoc = path.join(config.cwd, registries[registryName].filename);
    const manifest = fs.existsSync(possibleLoc) ? fs.readFileSync(possibleLoc, 'utf8') : 'No manifest';
    log.push(`${registryName} manifest: ${indent(manifest)}`);
  }

  // lockfile
  const lockLoc = path.join(config.cwd, constants.LOCKFILE_FILENAME);
  const lockfile = fs.existsSync(lockLoc) ? fs.readFileSync(lockLoc, 'utf8') : 'No lockfile';
  log.push(`Lockfile: ${indent(lockfile)}`);

  log.push(`Trace: ${indent(err.stack)}`);

  const errorLoc = path.join(config.cwd, 'yarn-error.log');
  fs.writeFileSync(errorLoc, log.join('\n\n') + '\n');

  reporter.error(reporter.lang('unexpectedError', errorLoc));
}

//
config.init({
  modulesFolder: commander.modulesFolder,
  globalFolder: commander.globalFolder,
  cacheFolder: commander.cacheFolder,
  preferOffline: commander.preferOffline,
  captureHar: commander.har,
  ignorePlatform: commander.ignorePlatform,
  ignoreEngines: commander.ignoreEngines,
  ignoreScripts: commander.ignoreScripts,
  offline: commander.preferOffline || commander.offline,
  looseSemver: !commander.strictSemver,
<<<<<<< HEAD
  production: commander.production,
  httpProxy: commander.proxy,
  httpsProxy: commander.httpsProxy,
=======
  commandName,
>>>>>>> 9f50043c
}).then(() => {
  const exit = () => {
    process.exit(0);
  };

  const mutex: mixed = commander.mutex;
  if (mutex && typeof mutex === 'string') {
    const parts = mutex.split(':');
    const mutexType = parts.shift();
    const mutexSpecifier = parts.join(':');

    if (mutexType === 'file') {
      return runEventuallyWithFile(mutexSpecifier, true).then(exit);
    } else if (mutexType === 'network') {
      return runEventuallyWithNetwork(mutexSpecifier).then(exit);
    } else {
      throw new MessageError(`Unknown single instance type ${mutexType}`);
    }
  } else {
    return run().then(exit);
  }
}).catch((err: Error) => {
  if (err instanceof MessageError) {
    reporter.error(err.message);
  } else {
    onUnexpectedError(err);
  }

  const actualCommandForHelp = commands[commandName] ? commandName : aliases[commandName];
  if (actualCommandForHelp) {
    reporter.info(getDocsInfo(actualCommandForHelp));
  }

  process.exit(1);
});<|MERGE_RESOLUTION|>--- conflicted
+++ resolved
@@ -346,13 +346,10 @@
   ignoreScripts: commander.ignoreScripts,
   offline: commander.preferOffline || commander.offline,
   looseSemver: !commander.strictSemver,
-<<<<<<< HEAD
   production: commander.production,
   httpProxy: commander.proxy,
   httpsProxy: commander.httpsProxy,
-=======
   commandName,
->>>>>>> 9f50043c
 }).then(() => {
   const exit = () => {
     process.exit(0);
